import nn
import numpy as np
from backend import PerceptronDataset, RegressionDataset, DigitClassificationDataset


class PerceptronModel(object):
    def __init__(self, dimensions: int) -> None:
        """
        Initialize a new Perceptron instance.

        A perceptron classifies data points as either belonging to a particular
        class (+1) or not (-1). `dimensions` is the dimensionality of the data.
        For example, dimensions=2 would mean that the perceptron must classify
        2D points.
        """
        self.w = nn.Parameter(1, dimensions)

    def get_weights(self) -> nn.Parameter:
        """
        Return a Parameter instance with the current weights of the perceptron.
        """
        return self.w

    def run(self, x: nn.Constant) -> nn.Node:
        """
        Calculates the score assigned by the perceptron to a data point x.

        Inputs:
            x: a node with shape (1 x dimensions)
        Returns: a node containing a single number (the score)
        """
        return nn.DotProduct(self.w, x)
                

    def get_prediction(self, x: nn.Constant) -> int:
        """
        Calculates the predicted class for a single data point `x`.

        Returns: 1 or -1
        """
        return 1 if nn.as_scalar(self.run(x)) >= 0 else -1
        

    def train(self, dataset: PerceptronDataset) -> None:
        """
        Train the perceptron until convergence.
        """
        converged = False  # Variable to track convergence

        while not converged:
            converged = True  # Reset convergence flag for the new epoch

            # Iterate over each data point in the dataset
            for x, y in dataset.iterate_once(batch_size=1):
                prediction = self.get_prediction(x)  # Get perceptron's prediction
                target = nn.as_scalar(y)  # Get the target label

                # Update weights if prediction is incorrect
                if prediction != target:
                    # Calculate the update direction based on the target label
                    update_direction = x.data if target == 1 else -x.data
                    # Update the weights
                    self.w.update(nn.Constant(update_direction), 1.0)
                    converged = False  # Update convergence flag

            # Check if convergence is achieved
            if converged:
                break


class RegressionModel(object):
    """
    A neural network model for approximating a function that maps from real
    numbers to real numbers. The network should be sufficiently large to be able
    to approximate sin(x) on the interval [-2pi, 2pi] to reasonable precision.
    """

    def __init__(self) -> None:
<<<<<<< HEAD
        # Initialize model parameters
=======
        # Initialize your model parameters here
        "*** TODO: COMPLETE HERE FOR QUESTION 2 ***"
>>>>>>> ad97149e
        self.w1 = nn.Parameter(1, 100) 
        self.b1 = nn.Parameter(1, 100) 
        self.w2 = nn.Parameter(100, 100)
        self.b2 = nn.Parameter(1, 100) 
        self.w3 = nn.Parameter(100, 1) 
        self.b3 = nn.Parameter(1, 1)

    def run(self, x: nn.Constant) -> nn.Node:
        """
        Runs the model for a batch of examples.

        Inputs:
            x: a node with shape (batch_size x 1)
        Returns:
            A node with shape (batch_size x 1) containing predicted y-values
        """
<<<<<<< HEAD
        l1 = nn.ReLU(nn.AddBias(nn.Linear(x, self.w1), self.b1)) 
        l2 = nn.ReLU(nn.AddBias(nn.Linear(l1, self.w2), self.b2)) 
        return nn.AddBias(nn.Linear(l2, self.w3), self.b3)
=======
        "*** TODO: COMPLETE HERE FOR QUESTION 2 ***"
        l1 = nn.ReLU(nn.AddBias(nn.Linear(x, self.w1), self.b1)) # input layer
        l2 = nn.ReLU(nn.AddBias(nn.Linear(l1, self.w2), self.b2))  # hidden layer
        return nn.AddBias(nn.Linear(l2, self.w3), self.b3) # output layer
>>>>>>> ad97149e

    def get_loss(self, x: nn.Constant, y: nn.Constant) -> nn.Node:
        """
        Computes the loss for a batch of examples.

        Inputs:
            x: a node with shape (batch_size x 1)
            y: a node with shape (batch_size x 1), containing the true y-values
                to be used for training
        Returns: a loss node
        """
        return nn.SquareLoss(self.run(x), y)

    def train(self, dataset: RegressionDataset) -> None:
        """
        Trains the model.
        """
<<<<<<< HEAD
=======
        "*** TODO: COMPLETE HERE FOR QUESTION 2 ***"
>>>>>>> ad97149e
        epochs = 100
        learning_rate = 0.1
        loss_threshold = 0.02

<<<<<<< HEAD
        parameters = [self.w1, self.b1, self.w2, self.b2]

        for _ in range(epochs):
            if nn.as_scalar(self.get_loss(nn.Constant(dataset.x), nn.Constant(dataset.y))) < loss_threshold:
                break

=======
        for epoch in range(epochs):
            if nn.as_scalar(self.get_loss(nn.Constant(dataset.x), nn.Constant(dataset.y))) < loss_threshold:
                break

>>>>>>> ad97149e
            for x, y in dataset.iterate_once(batch_size=1):
                curr_loss = self.get_loss(x, y)
                grads = nn.gradients(curr_loss, [self.w1, self.b1, self.w2, self.b2])

                for param in parameters:
                    param.update(grads[parameters.index(param)], -learning_rate)


class DigitClassificationModel(object):
    """
    A model for handwritten digit classification using the MNIST dataset.

    Each handwritten digit is a 28x28 pixel grayscale image, which is flattened
    into a 784-dimensional vector for the purposes of this model. Each entry in
    the vector is a floating point number between 0 and 1.

    The goal is to sort each digit into one of 10 classes (number 0 through 9).

    (See RegressionModel for more information about the APIs of different
    methods here. We recommend that you implement the RegressionModel before
    working on this part of the project.)
    """

    def __init__(self) -> None:
<<<<<<< HEAD
        # Initialize model parameters
=======
        # Initialize your model parameters here
        "*** TODO: COMPLETE HERE FOR QUESTION 3 ***"
>>>>>>> ad97149e
        self.w1 = nn.Parameter(784, 100)
        self.b1 = nn.Parameter(1, 100)
        self.w2 = nn.Parameter(100, 100)
        self.b2 = nn.Parameter(1, 100)
        self.w3 = nn.Parameter(100, 10)
        self.b3 = nn.Parameter(1, 10)
<<<<<<< HEAD
        
=======

>>>>>>> ad97149e
    def run(self, x: nn.Constant) -> nn.Node:
        """
        Runs the model for a batch of examples.

        Your model should predict a node with shape (batch_size x 10),
        containing scores. Higher scores correspond to greater probability of
        the image belonging to a particular class.

        Inputs:
            x: a node with shape (batch_size x 784)
        Output:
            A node with shape (batch_size x 10) containing predicted scores
                (also called logits)
        """
        l1 = nn.ReLU(nn.AddBias(nn.Linear(x, self.w1), self.b1))
        l2 = nn.ReLU(nn.AddBias(nn.Linear(l1, self.w2), self.b2))
        return nn.AddBias(nn.Linear(l2, self.w3), self.b3)
    

    def get_loss(self, x: nn.Constant, y: nn.Constant) -> nn.Node:
        """
        Computes the loss for a batch of examples.

        The correct labels `y` are represented as a node with shape
        (batch_size x 10). Each row is a one-hot vector encoding the correct
        digit class (0-9).

        Inputs:
            x: a node with shape (batch_size x 784)
            y: a node with shape (batch_size x 10)
        Returns: a loss node
        """
        return nn.SoftmaxLoss(self.run(x), y)
    

    def train(self, dataset: DigitClassificationDataset) -> None:
        """
        Trains the model.
        """
        epochs = 250
        learning_rate = 0.5
        accuracy_threshold = 0.975

        parameters = [self.w1, self.b1, self.w2, self.b2, self.w3, self.b3]

        for _ in range(epochs):
            for x, y in dataset.iterate_once(batch_size=1500):
                current_accuracy = dataset.get_validation_accuracy()
                
                if current_accuracy > accuracy_threshold:
                    break

                curr_loss = self.get_loss(x, y)
                grads = nn.gradients(curr_loss, [self.w1, self.b1, self.w2, self.b2, self.w3, self.b3])
               
                for param in parameters:
                    param.update(grads[parameters.index(param)], -learning_rate)<|MERGE_RESOLUTION|>--- conflicted
+++ resolved
@@ -76,17 +76,12 @@
     """
 
     def __init__(self) -> None:
-<<<<<<< HEAD
         # Initialize model parameters
-=======
-        # Initialize your model parameters here
-        "*** TODO: COMPLETE HERE FOR QUESTION 2 ***"
->>>>>>> ad97149e
         self.w1 = nn.Parameter(1, 100) 
         self.b1 = nn.Parameter(1, 100) 
         self.w2 = nn.Parameter(100, 100)
-        self.b2 = nn.Parameter(1, 100) 
-        self.w3 = nn.Parameter(100, 1) 
+        self.b2 = nn.Parameter(1, 100)
+        self.w3 = nn.Parameter(100, 1)
         self.b3 = nn.Parameter(1, 1)
 
     def run(self, x: nn.Constant) -> nn.Node:
@@ -98,16 +93,9 @@
         Returns:
             A node with shape (batch_size x 1) containing predicted y-values
         """
-<<<<<<< HEAD
         l1 = nn.ReLU(nn.AddBias(nn.Linear(x, self.w1), self.b1)) 
         l2 = nn.ReLU(nn.AddBias(nn.Linear(l1, self.w2), self.b2)) 
         return nn.AddBias(nn.Linear(l2, self.w3), self.b3)
-=======
-        "*** TODO: COMPLETE HERE FOR QUESTION 2 ***"
-        l1 = nn.ReLU(nn.AddBias(nn.Linear(x, self.w1), self.b1)) # input layer
-        l2 = nn.ReLU(nn.AddBias(nn.Linear(l1, self.w2), self.b2))  # hidden layer
-        return nn.AddBias(nn.Linear(l2, self.w3), self.b3) # output layer
->>>>>>> ad97149e
 
     def get_loss(self, x: nn.Constant, y: nn.Constant) -> nn.Node:
         """
@@ -125,27 +113,16 @@
         """
         Trains the model.
         """
-<<<<<<< HEAD
-=======
-        "*** TODO: COMPLETE HERE FOR QUESTION 2 ***"
->>>>>>> ad97149e
         epochs = 100
         learning_rate = 0.1
         loss_threshold = 0.02
 
-<<<<<<< HEAD
         parameters = [self.w1, self.b1, self.w2, self.b2]
 
         for _ in range(epochs):
             if nn.as_scalar(self.get_loss(nn.Constant(dataset.x), nn.Constant(dataset.y))) < loss_threshold:
                 break
 
-=======
-        for epoch in range(epochs):
-            if nn.as_scalar(self.get_loss(nn.Constant(dataset.x), nn.Constant(dataset.y))) < loss_threshold:
-                break
-
->>>>>>> ad97149e
             for x, y in dataset.iterate_once(batch_size=1):
                 curr_loss = self.get_loss(x, y)
                 grads = nn.gradients(curr_loss, [self.w1, self.b1, self.w2, self.b2])
@@ -170,23 +147,14 @@
     """
 
     def __init__(self) -> None:
-<<<<<<< HEAD
         # Initialize model parameters
-=======
-        # Initialize your model parameters here
-        "*** TODO: COMPLETE HERE FOR QUESTION 3 ***"
->>>>>>> ad97149e
         self.w1 = nn.Parameter(784, 100)
         self.b1 = nn.Parameter(1, 100)
         self.w2 = nn.Parameter(100, 100)
         self.b2 = nn.Parameter(1, 100)
         self.w3 = nn.Parameter(100, 10)
         self.b3 = nn.Parameter(1, 10)
-<<<<<<< HEAD
         
-=======
-
->>>>>>> ad97149e
     def run(self, x: nn.Constant) -> nn.Node:
         """
         Runs the model for a batch of examples.
